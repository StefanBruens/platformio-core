--- conflicted
+++ resolved
@@ -92,11 +92,7 @@
                 "${BOARD_OPTIONS['build']['ldscript']}")]
         )
     if "extra_flags" in env.get("BOARD_OPTIONS", {}).get("build", {}):
-<<<<<<< HEAD
-        env.MergeFlags(env.subst("${BOARD_OPTIONS['build']['extra_flags']}"))        
-=======
         env.MergeFlags(env.subst("${BOARD_OPTIONS['build']['extra_flags']}"))
->>>>>>> 423dc248
 
 if "IGNORE_LIBS" in env:
     env['IGNORE_LIBS'] = [l.strip() for l in env['IGNORE_LIBS'].split(",")]
