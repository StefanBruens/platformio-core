--- conflicted
+++ resolved
@@ -38,12 +38,7 @@
     def _append_pio_macros():
         env.AppendUnique(
             CPPDEFINES=["PLATFORMIO={0:02d}{1:02d}{2:02d}".format(
-<<<<<<< HEAD
-                *pioversion_to_intstr())]
-        )
-=======
                 *pioversion_to_intstr())])
->>>>>>> 748437ef
 
     _append_pio_macros()
 
@@ -55,13 +50,8 @@
         )
 
     # process extra flags from board
-<<<<<<< HEAD
-    if "BOARD" in env and "build.extra_flags" in env.BoardConfig():
-        env.ProcessFlags([env.BoardConfig().get("build.extra_flags")])
-=======
-    env.ProcessFlags(
-        env.get("BOARD_OPTIONS", {}).get("build", {}).get("extra_flags"))
->>>>>>> 748437ef
+    if "BOARD" in env:
+        env.ProcessFlags(env.BoardConfig().get("build.extra_flags"))
     # remove base flags
     env.ProcessUnFlags(env.get("BUILD_UNFLAGS"))
     # apply user flags
