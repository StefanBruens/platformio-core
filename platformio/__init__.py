--- conflicted
+++ resolved
@@ -14,11 +14,7 @@
 
 import sys
 
-<<<<<<< HEAD
-VERSION = (3, 0, "0.dev3")
-=======
-VERSION = (2, 11, "1.dev1")
->>>>>>> 7f47a2fd
+VERSION = (3, 0, "0.dev4")
 __version__ = ".".join([str(s) for s in VERSION])
 
 __title__ = "platformio"
